# coding: utf-8
import json
from typing import List, Dict, Union, Any, Optional

import requests
from requests.auth import HTTPBasicAuth


class Orthanc:
    """Wrapper around Orthanc REST API

    You need to know if you need credentials before using this
    object. If yes, you need to set credentials with the method
    `setup_credential`.
    """

    def __init__(self, orthanc_url: str) -> None:
        """Constructor

        Parameters
        ----------
        orthanc_url
            Orthanc server address
        """
        self._orthanc_url: str = orthanc_url

        self._credentials_are_set: bool = False
        self._credentials: Optional[HTTPBasicAuth] = None

    def setup_credentials(self, username: str, password: str) -> None:
        """Set credentials needed for HTTP requests

        Parameters
        ----------
        username
            Username.
        password
            Password.
        """
        self._credentials = HTTPBasicAuth(username, password)
        self._credentials_are_set = True

    def get_request(
            self, route: str,
<<<<<<< HEAD
            params: Dict = None,
            **kwargs) -> Union[List, Dict, str, bytes]:
=======
            params: Optional[Dict] = None,
            **kwargs):
>>>>>>> c36fc3f4
        """GET request with specified route

        Parameters
        ----------
        route
            HTTP route.
        params
            Params with the HTTP GET request.

        Returns
        -------
        Union[List, Dict, str, bytes]
            Response of the HTTP GET request converted to json format.
        """
        if self._credentials_are_set:
            response = requests.get(
                route,
                params=params,
                auth=self._credentials,
                **kwargs
            )
        else:
            response = requests.get(
                route,
                params=params,
                **kwargs
            )

        if response.status_code == 200:
            try:
                return response.json()
            except json.JSONDecodeError:
                return response.content

        raise requests.exceptions.HTTPError(
            f'HTTP code: {response.status_code}, with text: {response.text}'
        )

    def delete_request(
            self, route: str,
            **kwargs) -> bool:
        """DELETE to specified route

        Parameters
        ----------
        route
            HTTP route.

        Returns
        -------
        bool
            True if the HTTP DELETE request succeeded (HTTP code 200).
        """
        if self._credentials_are_set:
            response = requests.delete(route, auth=self._credentials, **kwargs)

        else:
            response = requests.delete(route, **kwargs)

        return True if response.status_code == 200 else False

    def post_request(
            self, route: str,
<<<<<<< HEAD
            data: Dict = None,
            **kwargs) -> Union[List, Dict, str, bytes]:
=======
            data: Optional[Dict] = None,
            **kwargs) -> Union[List, Dict, str]:
>>>>>>> c36fc3f4
        """POST to specified route

        Parameters
        ----------
        route
            HTTP route.
        data
            Dictionary to send in the body of request.

        Returns
        -------
        Union[List, Dict, str, bytes]
            Response of the HTTP POST request converted to json format.
        """
        json_data = None if data is None else json.dumps(data)

        if self._credentials_are_set:
            response = requests.post(
                route,
                auth=self._credentials,
                data=json_data,
                **kwargs
            )

        else:
            response = requests.post(route, data=json_data, **kwargs)

        if response.status_code == 200:
            try:
                return response.json()
            except json.JSONDecodeError:
                return response.content

        raise requests.exceptions.HTTPError(
            f'HTTP code: {response.status_code}, with text: {response.text}'
        )

    def put_request(
            self, route: str,
<<<<<<< HEAD
            data: Dict = None,
            **kwargs) -> Union[List, Dict, str, bytes]:
=======
            data: Optional[Dict] = None,
            **kwargs) -> Union[List, Dict, str]:
>>>>>>> c36fc3f4
        """PUT to specified route

        Parameters
        ----------
        route
            HTTP route.
        data
            Dictionary to send in the body of request.

        Returns
        -------
        Union[List, Dict, str, bytes]
            Response of the HTTP PUT request converted to json format.
        """
        if self._credentials_are_set:
            response = requests.put(
                route,
                auth=self._credentials,
                data=data,
                **kwargs
            )

        else:
            response = requests.put(route, data, **kwargs)

        if response.status_code == 200:
            try:
                return response.json()
            except json.JSONDecodeError:
                return response.content

        raise requests.exceptions.HTTPError(
            f'HTTP code: {response.status_code}, with text: {response.text}'
        )

    def get_attachments(self, resource_type: str, identifier: str, params: Dict = None, **kwargs) -> Any:
        """Get list of files attached to the object identifier

        List the files that are attached to this patient, study, series or instance

        Parameters
        ----------
        resource_type
            Resource type ('Patient', 'Study', 'Series' or 'Instance').
        identifier
            Object identifier (patient, study, series, instance).
        params
            GET HTTP request's params.

        Returns
        -------
        Any
            List of files attached to the object corresponding to the object identifier
        """
        return self.get_request(
            f'{self._orthanc_url}/{resource_type}/{identifier}/attachments',
            params=params,
            **kwargs
        )

    def get_attachment_by_name(
            self, resource_type: str,
            identifier: str,
            name: str,
            params: Dict = None,
            **kwargs) -> Any:
        """Get attachment file corresponding to object identifier and attachment's name

        Parameters
        ----------
        resource_type
            Resource type ('Patient', 'Study', 'Series' or 'Instance').
        identifier
            Object identifier (patient, study, series, instance).
        name
            Attachment name.
        params
            GET HTTP request's params.

        Returns
        -------
        Any
            Attachment file corresponding to object identifier and attachment's name
        """
        return self.get_request(
            f'{self._orthanc_url}/{resource_type}/{identifier}/attachments/{name}',
            params=params,
            **kwargs
        )

    def delete_attachment_by_name(self, resource_type: str, identifier: str, name: str, **kwargs) -> bool:
        """Delete attachment by name

        Delete the specified attachment file.

        Parameters
        ----------
        resource_type
            Resource type ('Patient', 'Study', 'Series' or 'Instance').
        identifier
            Object identifier (patient, study, series, instance).
        name
            Attachment name.

        Returns
        -------
        bool
            True if succeeded, else False.
        """
        return self.delete_request(
            f'{self._orthanc_url}/{resource_type}/{identifier}/attachments/{name}',
            **kwargs
        )

    def put_attachment_by_name(
            self, resource_type: str,
            identifier: str,
            name: str,
            data: Dict = None,
            **kwargs) -> Any:
        """Put attachment with given name

        Parameters
        ----------
        resource_type
            Resource type ('Patient', 'Study', 'Series' or 'Instance').
        identifier
            Object identifier (patient, study, series, instance).
        name
            Attachment name.
        data
            Data to send in the request's body.

        Returns
        -------
        Any
        """
        return self.put_request(
            f'{self._orthanc_url}/{resource_type}/{identifier}/attachments/{name}',
            data=data,
            **kwargs
        )

    def post_compress_attachment(
            self, resource_type: str,
            identifier: str,
            name: str,
            data: Dict = None,
            **kwargs) -> Any:
        """Compress attachment file

        This method should compress the DICOM instance(s).

        Parameters
        ----------
        resource_type
            Resource type ('Patient', 'Study', 'Series' or 'Instance').
        identifier
            Object identifier (patient, study, series, instance).
        name
            Attachment name.
        data
            Data to send in the request's body.

        Returns
        -------
        Any
        """
        return self.post_request(
            f'{self._orthanc_url}/{resource_type}/{identifier}/attachments/{name}/compress',
            data=data,
            **kwargs
        )

    def get_attachment_compressed_data(
            self, resource_type: str,
            identifier: str,
            name: str,
            params: Dict = None,
            **kwargs) -> Any:
        """Get attachment compressed data

        Return the (possibly compressed) data, as stored on the disk.

        Parameters
        ----------
        resource_type
            Resource type ('Patient', 'Study', 'Series' or 'Instance').
        identifier
            Object identifier (patient, study, series, instance).
        name
            Attachment name.
        params
            GET HTTP request's params.

        Returns
        -------
        Any
            The (possibly compressed) data, as stored on the disk.
        """
        return self.get_request(
            f'{self._orthanc_url}/{resource_type}/{identifier}/attachments/{name}/compressed-data',
            params=params,
            **kwargs
        )

    def get_attachment_compressed_data_md5(
            self, resource_type: str,
            identifier: str,
            name: str,
            params: Dict = None,
            **kwargs) -> Any:
        """Get attachment by name as compressed data in md5

        Return the (possibly compressed) data, with md5 encryption.
        Note that md5 is not a safe encryption and should not be used if
        real encryption is needed.

        Parameters
        ----------
        resource_type
            Resource type ('Patient', 'Study', 'Series' or 'Instance').
        identifier
            Object identifier (patient, study, series, instance).
        name
            Attachment name.
        params
            GET HTTP request's params.

        Returns
        -------
        Any
            The (possibly compressed) data, with md5 encryption.
        """
        return self.get_request(
            f'{self._orthanc_url}/{resource_type}/{identifier}/attachments/{name}/compressed-md5',
            params=params,
            **kwargs
        )

    def get_attachment_compressed_size(
            self, resource_type: str,
            identifier: str,
            name: str,
            params: Dict = None,
            **kwargs) -> Any:
        """Get attachment compressed size

        Parameters
        ----------
        resource_type
            Resource type ('Patient', 'Study', 'Series' or 'Instance').
        identifier
            Object identifier (patient, study, series, instance).
        name
            Attachment name.
        params
            GET HTTP request's params.

        Returns
        -------
        Any
            Attachment compressed size.
        """
        return self.get_request(
            f'{self._orthanc_url}/{resource_type}/{identifier}/attachments/{name}/compressed-size',
            params=params,
            **kwargs
        )

    def get_attachment_data(
            self, resource_type: str,
            identifier: str,
            name: str,
            params: Dict = None,
            **kwargs) -> Any:
        """Get attachment data

        Parameters
        ----------
        resource_type
            Resource type ('Patient', 'Study', 'Series' or 'Instance').
        identifier
            Object identifier (patient, study, series, instance).
        name
            Attachment name.
        params
            GET HTTP request's params.

        Returns
        -------
        Any
            Attachment data.
        """
        return self.get_request(
            f'{self._orthanc_url}/{resource_type}/{identifier}/attachments/{name}/data',
            params=params,
            **kwargs
        )

    def is_attachment_compressed(
            self, resource_type: str,
            identifier: str,
            name: str,
            params: Dict = None,
            **kwargs) -> Any:
        """Ask Orthanc if attachment is compressed

        Is this attachment compressed: "0" means uncompressed, "1" compressed

        Parameters
        ----------
        resource_type
            Resource type ('Patient', 'Study', 'Series' or 'Instance').
        identifier
            Object identifier (patient, study, series, instance).
        name
            Attachment name.
        params
            GET HTTP request's params.

        Returns
        -------
        Any
            "0" means uncompressed, "1" compressed
        """
        return self.get_request(
            f'{self._orthanc_url}/{resource_type}/{identifier}/attachments/{name}/is-compressed',
            params=params,
            **kwargs
        )

    def get_attachment_md5(
            self, resource_type: str,
            identifier: str,
            name: str,
            params: Dict = None,
            **kwargs) -> Any:
        """Get attachment with md5 encoding

        Note that md5 is not a safe encryption and should not be used if
        real encryption is needed.

        Parameters
        ----------
        resource_type
            Resource type ('Patient', 'Study', 'Series' or 'Instance').
        identifier
            Object identifier (patient, study, series, instance).
        name
            Attachment name.
        params
            GET HTTP request's params.

        Returns
        -------
        Any
            Attachment with md5 encoding.
        """
        return self.get_request(
            f'{self._orthanc_url}/{resource_type}/{identifier}/attachments/{name}/md5',
            params=params,
            **kwargs
        )

    def get_attachment_size(
            self, resource_type: str,
            identifier: str,
            name: str,
            params: Dict = None,
            **kwargs) -> Any:
        """Get attachment size

        Parameters
        ----------
        resource_type
            Resource type ('Patient', 'Study', 'Series' or 'Instance').
        identifier
            Object identifier (patient, study, series, instance).
        name
            Attachment name.
        params
            GET HTTP request's params.

        Returns
        -------
        Any
            Attachment size.
        """
        return self.get_request(
            f'{self._orthanc_url}/{resource_type}/{identifier}/attachments/{name}/size',
            params=params,
            **kwargs
        )

    def post_attachment_uncompress(
            self, resource_type: str,
            identifier: str,
            name: str,
            data: Dict = None,
            **kwargs) -> Any:
        """Post an uncompressed attachment

        Parameters
        ----------
        resource_type
            Resource type ('Patient', 'Study', 'Series' or 'Instance').
        identifier
            Object identifier (patient, study, series, instance).
        name
            Attachment name.
        data
            POST HTTP request's data.

        Returns
        -------
        Any
        """
        return self.post_request(
            f'{self._orthanc_url}/{resource_type}/{identifier}/attachments/{name}/uncompress',
            data=data,
            **kwargs
        )

    def post_attachment_verify_md5(
            self, resource_type: str,
            identifier: str,
            name: str,
            data: Dict = None,
            **kwargs) -> Any:
        """Post that verify that there is no corruption on the disk

        Check that there is no corruption on the disk (HTTP status == 200 iff. no error)

        Parameters
        ----------
        resource_type
            Resource type ('Patient', 'Study', 'Series' or 'Instance').
        identifier
            Object identifier (patient, study, series, instance).
        name
            Attachment name.
        data
            POST HTTP request's data.

        Returns
        -------
        Any
            HTTP status == 200 if no error.
        """
        return self.post_request(
            f'{self._orthanc_url}/{resource_type}/{identifier}/attachments/{name}/verify-md5',
            data=data,
            **kwargs
        )

    def get_object_metadata(
            self, resource_type: str,
            identifier: str,
            params: Dict = None,
            **kwargs) -> Any:
        """Get object's metadata with specified resource-type and identifier

        "?expand" argument

        Parameters
        ----------
        resource_type
            Resource type ('Patient', 'Study', 'Series' or 'Instance').
        identifier
            Object identifier (patient, study, series, instance).
        params
            GET HTTP request's params.

        Returns
        -------
        Any
            Object Metadata.
        """
        return self.get_request(
            f'{self._orthanc_url}/{resource_type}/{identifier}/metadata',
            params=params,
            **kwargs
        )

    def get_metadata_contents_of_specified_name(
            self, resource_type: str,
            identifier: str,
            name: str,
            **kwargs) -> Any:
        """Get the contents of the specified metadata field/name

        Parameters
        ----------
        resource_type
            Resource type ('Patient', 'Study', 'Series' or 'Instance').
        identifier
            Object identifier (patient, study, series, instance).
        name
            Attachment name.

        Returns
        -------
        Any
            Contents of specified metadata field.
        """
        return self.get_request(
            f'{self._orthanc_url}/{resource_type}/{identifier}/metadata/{name}',
            **kwargs
        )

    def delete_metadata_contents_of_specified_name(
            self, resource_type: str,
            identifier: str,
            name: str,
            **kwargs) -> bool:
        """Delete the contents of the specified metadata field/name

        Parameters
        ----------
        resource_type
            Resource type ('Patient', 'Study', 'Series' or 'Instance').
        identifier
            Object identifier (patient, study, series, instance).
        name
            Attachment name.

        Returns
        -------
        bool
            True if succeeded, else False.
        """
        return self.delete_request(
            f'{self._orthanc_url}/{resource_type}/{identifier}/metadata/{name}',
            **kwargs
        )

    def put_metadata_contents_with_specific_name(
            self, resource_type: str,
            identifier: str,
            name: str,
            data: Dict = None,
            **kwargs) -> Any:
        """Put the contents with a specified metadata field/name

        Parameters
        ----------
        resource_type
            Resource type ('Patient', 'Study', 'Series' or 'Instance').
        identifier
            Object identifier (patient, study, series, instance).
        name
            Attachment name.
        data
            PUT HTTP request's data.

        Returns
        -------
        Any
        """
        return self.put_request(
            f'{self._orthanc_url}/{resource_type}/{identifier}/metadata/{name}',
            data=data,
            **kwargs
        )

    def get_changes(self, params: Dict = None, **kwargs) -> Any:
        """Get changes (last, since or with specified limit)

        With "last", "limit" and "since" arguments.

        Parameters
        ----------
        params
            GET HTTP request's params.

        Returns
        -------
        Any
            Changes (depends on given params/arguments)
        """
        return self.get_request(f'{self._orthanc_url}/changes', params=params, **kwargs)

    def delete_changes(self, **kwargs) -> bool:
        """Delete changes (last, since or with specified limit)

        With "last", "limit" and "since" arguments.

        Returns
        -------
        bool
            True if succeeded, else False.
        """
        return self.delete_request(f'{self._orthanc_url}/changes', **kwargs)

    def get_exports(self, params: Dict = None, **kwargs) -> Any:
        """Get exports

        With "last", "limit" and "since" arguments

        Parameters
        ----------
        params
            GET HTTP request's params.

        Returns
        -------
        Any
            The exports.
        """
        return self.get_request(f'{self._orthanc_url}/exports', params=params, **kwargs)

    def delete_exports(self, **kwargs) -> bool:
        """Delete exports

        "last", "limit" and "since" arguments

        Returns
        -------
        bool
            True if succeeded, else, False.
        """
        return self.delete_request(f'{self._orthanc_url}/exports', **kwargs)

    def get_instances(self) -> List[str]:
        """Get all instances identifiers

        Returns
        -------
        List[str]
            All instances identifiers.
        """
        return self.get_request(f'{self._orthanc_url}/instances')

    def post_instances(self, data: Dict = None, **kwargs) -> Any:
        """Post instances

        Add the new DICOM file given in the POST body.

        Parameters
        ----------
        data
            POST HTTP request's data.

        Returns
        -------
        Any
        """
        return self.post_request(f'{self._orthanc_url}/instances', data=data, **kwargs)

    def get_instance_information(self, instance_identifier: str) -> Any:
        """Get instance information

        Instance dictionary with main information.

        Parameters
        ----------
        instance_identifier
            Instance identifier.

        Returns
        -------
        Any
            Instance dictionary with main information.
        """
        return self.get_request(f'{self._orthanc_url}/instances/{instance_identifier}')

    def delete_instance(self, instance_identifier: str) -> bool:
        """Delete specified instance

        Parameters
        ----------
        instance_identifier
            Instance identifier.

        Returns
        -------
        bool
            True if succeeded, else False.
        """
        return self.delete_request(f'{self._orthanc_url}/instances/{instance_identifier}')

    def anonymize_specified_instance(
            self, instance_identifier: str,
            data: Dict = None,
            **kwargs) -> Any:
        """Anonymize specified instance

        http://book.pyorthanc-server.com/users/anonymization.html

        Parameters
        ----------
        instance_identifier
            Instance identifier.
        data
            POST HTTP request's data.

        Returns
        -------
        Any
        """
        return self.post_request(
            f'{self._orthanc_url}/instances/{instance_identifier}/anonymize',
            data=data,
            **kwargs
        )

    def get_instance_first_level_tags(self, instance_identifier: str, **kwargs) -> Any:
        """Get instance content (first level DICOM tags)

        List the first-level DICOM tags

        Parameters
        ----------
        instance_identifier
            Instance identifier.

        Returns
        -------
        List[str]
            Instance's first level DICOM tags.
        """
        return self.get_request(
            f'{self._orthanc_url}/instances/{instance_identifier}/content/',
            **kwargs
        )

    def get_instance_content_by_group_element(
            self, instance_identifier: str,
            group_element: str,
            **kwargs) -> Any:
        """Get value of DICOM tags corresponding to a specified group element

        Raw access to the value of DICOM tags (comprising the padding character).
        Group element name should be in the form {tag1}/{index1}/{tag2}/...

        Parameters
        ----------
        instance_identifier
            Instance identifier.
        group_element
            Group element corresponding to targeted DICOM tag.

        Returns
        -------
        Any
            DICOM tag value.

        Examples
        --------
        >>> o = Orthanc('http://localhost:8080')
        >>> o.get_instance_content_by_group_element('0040-a730/6/0040-a730/0/0040-a160')
        """
        return self.get_request(
            f'{self._orthanc_url}/instances/{instance_identifier}/content/{group_element}',
            **kwargs
        )

    def export_instance_to_filesystem(
            self, instance_identifier: str,
            data: Dict = None,
            **kwargs) -> Any:
        """Write the DICOM file to filesystem

        Write the DICOM file to the filesystem where Orthanc is running.

        Parameters
        ----------
        instance_identifier
            Instance identifier.
        data
            POST HTTP request's data.

        Returns
        -------
        Any
        """
        return self.post_request(
            f'{self._orthanc_url}/instances/{instance_identifier}/export',
            data=data,
            **kwargs
        )

    def get_instance_file(
            self, instance_identifier: str,
            params: Dict = None,
            **kwargs) -> Any:
        """Get instance DICOM file

        Retrieve on local computer the instance file in bytes.

        Parameters
        ----------
        instance_identifier
            Instance identifier.
        params
            GET HTTP request's params.

        Returns
        -------
        Any
            Bytes corresponding to DICOM file.

        Examples
        --------
        >>> orthanc = Orthanc('ORTHANC_URL')
        >>> dicom_file_bytes = orthanc.get_instance_file('an_instance_identifier')
        >>> with open('your_path', 'wb') as file_handler:
        ...     file_handler.write(dicom_file_bytes)

        """
        return self.get_request(
            f'{self._orthanc_url}/instances/{instance_identifier}/file',
            params=params,
            **kwargs
        )

    def get_instance_frames(
            self, instance_identifier: str,
            params: Dict = None,
            **kwargs) -> Any:
        """Get Instances's frames

        Parameters
        ----------
        instance_identifier
            Instance identifier.
        params
            GET HTTP request's params.

        Returns
        -------
        Any
            Frames of specified instance.
        """
        return self.get_request(
            f'{self._orthanc_url}/instances/{instance_identifier}/frames',
            params=params,
            **kwargs
        )

    def get_instance_frame_as_int16_image(
            self, instance_identifier: str,
            frame_number: str,
            params: Dict = None,
            **kwargs) -> Any:
        """Get instance frame as int16 image

        Truncated decoded image to the [-32768;32767] range
        (Accepts image/png, image/jpg, image/x-portable-arbitrarymap).

        Parameters
        ----------
        instance_identifier
            Instance identifier.
        frame_number
            Frame number.
        params
            GET HTTP request's params.

        Returns
        -------
        Any
            Instance frame as int16 image.
        """
        return self.get_request(
            f'{self._orthanc_url}/instances/{instance_identifier}/frames/{frame_number}/image-int16',
            params=params,
            **kwargs
        )

    def get_instance_frame_as_image_uint16(
            self, instance_identifier: str,
            frame_number: str,
            params: Dict = None,
            **kwargs) -> Any:
        """Get instance frame as uint16 image

        Truncated decoded image to the [0;65535] range
         (Accepts image/png, image/jpg, image/x-portable-arbitrarymap).

        Parameters
        ----------
        instance_identifier
            Instance identifier.
        frame_number
            Frame number.
        params
            GET HTTP request's params.

        Returns
        -------
        Any
        """
        return self.get_request(
            f'{self._orthanc_url}/instances/{instance_identifier}/frames/{frame_number}/image-uint16',
            params=params,
            **kwargs
        )

    def get_instance_frame_as_image_uint8(
            self, instance_identifier: str,
            frame_number: str,
            params: Dict = None,
            **kwargs) -> Any:
        """Get instance frame as uint16 image

        Truncated decoded image to the [0;255] range
         (Accepts image/png, image/jpg, image/x-portable-arbitrarymap).

        Parameters
        ----------
        instance_identifier
            Instance identifier.
        frame_number
            Frame number.
        params
            GET HTTP request's params.

        Returns
        -------
        Any
        """
        return self.get_request(
            f'{self._orthanc_url}/instances/{instance_identifier}/frames/{frame_number}/image-uint8',
            params=params,
            **kwargs
        )

    def get_instance_frame_as_readable_image_by_matlab(
            self, instance_identifier: str,
            frame_number: str,
            params: Dict = None,
            **kwargs) -> Any:
        """Get instance frame as a readable image by matlab

        Get a kind of array :
        a = eval(urlread('http://localhost:8042/instances/.../frames/0/matlab'))

        Parameters
        ----------
        instance_identifier
            Instance identifier.
        frame_number
            Frame number.
        params
            GET HTTP request's params.

        Returns
        -------
        Any
        """
        return self.get_request(
            f'{self._orthanc_url}/instances/{instance_identifier}/frames/{frame_number}/matlab',
            params=params,
            **kwargs
        )

    def get_preview_of_instance_frame(
            self, instance_identifier: str,
            frame_number: str,
            params: Dict = None,
            **kwargs) -> Any:
        """Get a preview of an instance frame

        Rescaled image (so that all the range [0;255] is used)

        Parameters
        ----------
        instance_identifier
            Instance identifier.
        frame_number
            Frame number.
        params
            GET HTTP request's params.

        Returns
        -------
        Any
           A rescaled image (so that all the range [0;255] is used) corresponding to specified frame.
        """
        return self.get_request(
            f'{self._orthanc_url}/instances/{instance_identifier}/frames/{frame_number}/preview',
            params=params,
            **kwargs
        )

    def get_raw_content_of_instance_frame(
            self, instance_identifier: str,
            frame_number: str,
            params: Dict = None,
            **kwargs) -> Any:
        """Get raw content of an instance frame (bypass image decoding)

        Access to the raw content of one frame (bypass image decoding).

        Parameters
        ----------
        instance_identifier
            Instance identifier.
        frame_number
            Frame number.
        params
            GET HTTP request's params.

        Returns
        -------
        Any
            Raw content of one frame (bypass image decoding).
        """
        return self.get_request(
            f'{self._orthanc_url}/instances/{instance_identifier}/frames/{frame_number}/raw',
            params=params,
            **kwargs
        )

    def get_raw_compressed_content_of_instance_frame(
            self, instance_identifier: str,
            frame_number: str,
            params: Dict = None,
            **kwargs) -> Any:
        """Get raw content of an instance frame (compressed using gzip)

        Access to the raw content of one frame, compressed using gzip.

        Parameters
        ----------
        instance_identifier
            Instance identifier.
        frame_number
            Frame number.
        params
            GET HTTP request's params.

        Returns
        -------
        Any
            Raw content of one frame, compressed using gzip
        """
        return self.get_request(
            f'{self._orthanc_url}/instances/{instance_identifier}/frames/{frame_number}/raw.gz',
            params=params,
            **kwargs
        )

    def get_instance_header(
            self, instance_identifier: str,
            params: Dict = None,
            **kwargs) -> Any:
        """Get the meta information (header) of the DICOM file

        Get the meta information (header) of the DICOM file,

        Parameters
        ----------
        instance_identifier
            Instance identifier.
        params
            GET HTTP request's params.

        Returns
        -------
        Any
            Meta information (header) of the DICOM file.
        """
        return self.get_request(
            f'{self._orthanc_url}/instances/{instance_identifier}/header',
            params=params,
            **kwargs
        )

    def get_instance_header_in_simplified_version(
            self, instance_identifier: str,
            params: Dict = None,
            **kwargs) -> Any:
        """Get the meta information (header) of the DICOM file in a simplified version

        Get the meta information (header) of the DICOM file,

        Parameters
        ----------
        instance_identifier
            Instance identifier.
        params
            GET HTTP request's params.

        Returns
        -------
        Any
            Meta information (header) of the DICOM file in a simplified version.
        """
        return self.get_request(
            f'{self._orthanc_url}/instances/{instance_identifier}/header?simplify',
            params=params,
            **kwargs
        )

    def get_instance_header_in_shorter_version(
            self, instance_identifier: str,
            params: Dict = None,
            **kwargs) -> Any:
        """Get the meta information (header) of the DICOM file in a shorter version

        Get the meta information (header) of the DICOM file,

        Parameters
        ----------
        instance_identifier
            Instance identifier.
        params
            GET HTTP request's params.

        Returns
        -------
        Any
            Meta information (header) of the DICOM file in a shorter version.
        """
        return self.get_request(
            f'{self._orthanc_url}/instances/{instance_identifier}/header?short',
            params=params,
            **kwargs
        )

    def get_instance_image_as_int16(
            self, instance_identifier: str,
            params: Dict = None,
            **kwargs) -> Any:
        """Get instance image as an int16 image

        Truncated decoded image to the [-32768;32767] range
         (Accepts image/png, image/jpg, image/x-portable-arbitrarymap).

        Parameters
        ----------
        instance_identifier
            Instance identifier.
        params
            GET HTTP request's params.

        Returns
        -------
        Any
            Instance image as an int16 image.
        """
        return self.get_request(
            f'{self._orthanc_url}/instances/{instance_identifier}/image-int16',
            params=params,
            **kwargs
        )

    def get_instance_image_as_uint16(
            self, instance_identifier: str,
            params: Dict = None,
            **kwargs) -> Any:
        """Get instance image as an uint16 image

        Truncated decoded image to the [0;65535] range
         (Accepts image/png, image/jpg, image/x-portable-arbitrarymap)

        Parameters
        ----------
        instance_identifier
            Instance identifier.
        params
            GET HTTP request's params.

        Returns
        -------
        Any
            Instance image as an uint16 image.
        """
        return self.get_request(
            f'{self._orthanc_url}/instances/{instance_identifier}/image-uint16',
            params=params,
            **kwargs
        )

    def get_instance_image_as_uint8(
            self, instance_identifier: str,
            params: Dict = None,
            **kwargs) -> Any:
        """Get instance image as an uint8 image

        Truncated decoded image to the [0;255] range
         (Accepts image/png, image/jpg, image/x-portable-arbitrarymap)

        Parameters
        ----------
        instance_identifier
            Instance identifier.
        params
            GET HTTP request's params.

        Returns
        -------
        Any
            Instance image as an uint8 image.
        """
        return self.get_request(
            f'{self._orthanc_url}/instances/{instance_identifier}/image-uint8',
            params=params,
            **kwargs
        )

    def get_instance_image_as_readable_image_by_matlab(
            self, instance_identifier: str,
            params: Dict = None,
            **kwargs) -> Any:
        """Get instance image that is readable by matlab

        a = eval(urlread('http://localhost:8042/instances/.../matlab'))

        Parameters
        ----------
        instance_identifier
            Instance identifier.
        params
            GET HTTP request's params.

        Returns
        -------
        Any
            Instance image that is readable by matlab.
        """
        return self.get_request(
            f'{self._orthanc_url}/instances/{instance_identifier}/matlab',
            params=params,
            **kwargs
        )

    def modify_instance(
            self, instance_identifier: str,
            data: Dict = None,
            **kwargs) -> Any:
        """Modify instance

        See http://book.pyorthanc-server.com/users/anonymization.html .

        Parameters
        ----------
        instance_identifier
            Instance identifier.
        data
            POST HTTP request's data.

        Returns
        -------
        Any
        """
        return self.post_request(
            f'{self._orthanc_url}/instances/{instance_identifier}/modify',
            data=data,
            **kwargs
        )

    def get_instance_module(
            self, instance_identifier: str,
            params: Dict = None,
            **kwargs) -> Any:
        """Get instance module

        Parameters
        ----------
        instance_identifier
            Instance identifier.
        params
            GET HTTP request's params.

        Returns
        -------
        Any
            Instance module.
        """
        return self.get_request(
            f'{self._orthanc_url}/instances/{instance_identifier}/module',
            params=params,
            **kwargs
        )

    def get_instance_module_in_simplified_version(
            self, instance_identifier: str,
            params: Dict = None,
            **kwargs) -> Any:
        """Get instance module in a simplified version

        Parameters
        ----------
        instance_identifier
            Instance identifier.
        params
            GET HTTP request's params.

        Returns
        -------
        Any
            Instance module in a simplified version.
        """
        return self.get_request(
            f'{self._orthanc_url}/instances/{instance_identifier}/module?simplify',
            params=params,
            **kwargs
        )

    def get_instance_module_in_shorter_version(
            self, instance_identifier: str,
            params: Dict = None,
            **kwargs) -> Any:
        """Get instance module in a shorter verion

        Parameters
        ----------
        instance_identifier
            Instance identifier.
        params
            GET HTTP request's params.

        Returns
        -------
        Any
            Instance module in a shorter version.
        """
        return self.get_request(
            f'{self._orthanc_url}/instances/{instance_identifier}/module?short',
            params=params,
            **kwargs
        )

    def get_instance_patient_identifier(
            self, instance_identifier: str,
            params: Dict = None,
            **kwargs) -> Any:
        """Get instance's patient's identifier

        Retrieve the parent patient of this instance.

        Parameters
        ----------
        instance_identifier
            Instance identifier.
        params
            GET HTTP request's params.

        Returns
        -------
        Any
            Patient identifier.
        """
        return self.get_request(
            f'{self._orthanc_url}/instances/{instance_identifier}/patient',
            params=params,
            **kwargs
        )

    def get_instance_pdf(
            self, instance_identifier: str,
            params: Dict = None,
            **kwargs) -> Any:
        """Get the PDF inside the DICOM file, if any.

        Return the encapsulated PDF inside the DICOM file, if any.

        Parameters
        ----------
        instance_identifier
            Instance identifier.
        params
            GET HTTP request's params.

        Returns
        -------
        Any
            PDF inside the DICOM file, if any.
        """
        return self.get_request(
            f'{self._orthanc_url}/instances/{instance_identifier}/pdf',
            params=params,
            **kwargs
        )

    def get_preview_of_instance_image(
            self, instance_identifier: str,
            params: Dict = None,
            **kwargs) -> Any:
        """Get a preview of an instance image

        Rescaled image (so that all the range [0;255] is used).

        Parameters
        ----------
        instance_identifier
            Instance identifier.
        params
            GET HTTP request's params.

        Returns
        -------
        Any
           A rescaled image (so that all the range [0;255] is used).
        """
        return self.get_request(
            f'{self._orthanc_url}/instances/{instance_identifier}/preview',
            params=params,
            **kwargs
        )

    def reconstruct_main_dicom_tags_of_instance(
            self, instance_identifier: str,
            data: Dict = None,
            **kwargs) -> Any:
        """Reconstruction of the main DICOM tags of instance

        Force reconstruction of the main DICOM tags, JSON summary and metadata.

        Parameters
        ----------
        instance_identifier
            Instance identifier.
        data
            POST HTTP request's data.

        Returns
        -------
        Any
        """
        return self.post_request(
            f'{self._orthanc_url}/instances/{instance_identifier}/reconstruct',
            data=data,
            **kwargs
        )

    def get_instance_series_identifier(
            self, instance_identifier: str,
            params: Dict = None,
            **kwargs) -> Any:
        """Get instance's series's identifier

        Retrieve the parent series of this instance.

        Parameters
        ----------
        instance_identifier
            Instance identifier.
        params
            GET HTTP request's params.

        Returns
        -------
        Any
            Series's identifier.
        """
        return self.get_request(
            f'{self._orthanc_url}/instances/{instance_identifier}/series',
            params=params,
            **kwargs
        )

    def get_instance_simplified_tags(
            self, instance_identifier: str,
            params: Dict = None,
            **kwargs) -> Any:
        """Get instance's simplified DICOM tags

        Instance simplified DICOM tags (e.g. "PatientID" instead of "(0010,0020)").

        Parameters
        ----------
        instance_identifier
            Instance identifier.
        params
            GET HTTP request's params.

        Returns
        -------
        Any
            Instance's simplified DICOM tags. Should be in the form of a dictionary.
        """
        return self.get_request(
            f'{self._orthanc_url}/instances/{instance_identifier}/simplified-tags',
            params=params,
            **kwargs
        )

    def get_instance_statistics(
            self, instance_identifier: str,
            params: Dict = None,
            **kwargs) -> Any:
        """Get instance's statistics

        Parameters
        ----------
        instance_identifier
            Instance identifier.
        params
            GET HTTP request's params.

        Returns
        -------
        Any
            Instance's statistics.
        """
        return self.get_request(
            f'{self._orthanc_url}/instances/{instance_identifier}/statistics',
            params=params,
            **kwargs
        )

    def get_instance_study_identifier(
            self, instance_identifier: str,
            params: Dict = None,
            **kwargs) -> Any:
        """Get instance's study's identifier

        Retrieve the parent study of this instance.

        Parameters
        ----------
        instance_identifier
            Instance identifier.
        params
            GET HTTP request's params.

        Returns
        -------
        Any
            Instance's study's identifier.
        """
        return self.get_request(
            f'{self._orthanc_url}/instances/{instance_identifier}/study',
            params=params,
            **kwargs
        )

    def get_instance_tags(
            self, instance_identifier: str,
            params: Dict = None,
            **kwargs) -> Any:
        """Get instance's tags.

        Parameters
        ----------
        instance_identifier
            Instance identifier.
        params
            GET HTTP request's params.

        Returns
        -------
        Any
            Instance's DICOM tags. Should be in the form of a dictionary.
        """
        return self.get_request(
            f'{self._orthanc_url}/instances/{instance_identifier}/tags',
            params=params,
            **kwargs
        )

    def get_instance_tags_in_simplified_version(
            self, instance_identifier: str,
            params: Dict = None,
            **kwargs) -> Any:
        """Get instance's tags in a simplified version.

        Parameters
        ----------
        instance_identifier
            Instance identifier.
        params
            GET HTTP request's params.

        Returns
        -------
        Any
            Instance's DICOM tags in a simplified version. Should be in the form of a dictionary.
        """
        return self.get_request(
            f'{self._orthanc_url}/instances/{instance_identifier}/tags?simplify',
            params=params,
            **kwargs
        )

    def get_instance_tags_in_shorter_version(
            self, instance_identifier: str,
            params: Dict = None,
            **kwargs) -> Any:
        """Get instance's tags in a shorter version

        Parameters
        ----------
        instance_identifier
            Instance identifier.
        params
            GET HTTP request's params.

        Returns
        -------
        Any
            Instance's DICOM tags in a shorter version. Should be in the form of a dictionary.
        """
        return self.get_request(
            f'{self._orthanc_url}/instances/{instance_identifier}/tags?short',
            params=params,
            **kwargs
        )

    def get_jobs(self, params: Dict = None, **kwargs) -> Any:
        """Get running jobs

        List the jobs, "?expand" to get more information

        Parameters
        ----------
        params
            GET HTTP request's params.

        Returns
        -------
        Any
            List of running jobs identifier.
        """
        return self.get_request(f'{self._orthanc_url}/jobs', params=params, **kwargs)

    def get_job_information(
            self, job_identifier: str,
            params: Dict = None,
            **kwargs) -> Any:
        """Get information of specified job

        Get information about specified job.

        Parameters
        ----------
        job_identifier
            Job identifier.
        params
            GET HTTP request's params.

        Returns
        -------
        Any
            Information about specified job.
        """
        return self.get_request(f'{self._orthanc_url}/jobs/{job_identifier}', params=params, **kwargs)

    def cancel_job(
            self, job_identifier: str,
            data: Dict = None,
            **kwargs) -> Any:
        """Cancel specified job

        Cancel the job, tag it as failed

        Parameters
        ----------
        job_identifier
            Job identifier.
        data
            POST HTTP request's data.

        Returns
        -------
        Any
        """
        return self.post_request(f'{self._orthanc_url}/jobs/{job_identifier}/cancel', data=data, **kwargs)

    def pause_job(
            self, job_identifier: str,
            data: Dict = None,
            **kwargs) -> Any:
        """Pause specified job

        Pause the specified job.

        Parameters
        ----------
        job_identifier
            Job identifier.
        data
            POST HTTP request's data.

        Returns
        -------
        Any
        """
        return self.post_request(f'{self._orthanc_url}/jobs/{job_identifier}/pause', data=data, **kwargs)

    def resubmit_job(
            self, job_identifier: str,
            data: Dict = None,
            **kwargs) -> Any:
        """Resubmit job

        Resubmit a failed job.

        Parameters
        ----------
        job_identifier
            Job identifier.
        data
            POST HTTP request's data.

        Returns
        -------
        Any
        """
        return self.post_request(f'{self._orthanc_url}/jobs/{job_identifier}/resubmit', data=data, **kwargs)

    def resume_job(
            self, job_identifier: str,
            data: Dict = None,
            **kwargs) -> Any:
        """Resume the specified paused job

        Resume a paused job.

        Parameters
        ----------
        job_identifier
            Job identifier.
        data
            POST HTTP request's data.

        Returns
        -------
        Any
        """
        return self.post_request(f'{self._orthanc_url}/jobs/{job_identifier}/resume', data=data, **kwargs)

    def get_job_output(
            self, job_identifier: str,
            key: str,
            params: Dict = None,
            **kwargs) -> Any:
        """Get outputs generated by the job

        Retrieve outputs generated by the job (only valid after job is successful).

        Parameters
        ----------
        job_identifier
            Job identifier.
        key
            Key to get output
        params
            GET HTTP request's params.

        Returns
        -------
        Any
            Outputs generated by the job.
        """
        return self.get_request(f'{self._orthanc_url}/jobs/{job_identifier}/{key}', params=params, **kwargs)

    def get_modalities(self, params: Dict = None, **kwargs) -> Any:
        """Get modalities

        List registered modalities (remote PACS servers that are connected to Orthanc)
        See the Orthanc's config for more details (AET addresses).

        Parameters
        ----------
        params
            GET HTTP request's params.

        Returns
        -------
        Any
            List of modalities.
        """
        return self.get_request(f'{self._orthanc_url}/modalities', params=params, **kwargs)

    def get_modality(
            self, modality: str,
            params: Dict = None,
            **kwargs) -> Any:
        """Get specified modality

        Parameters
        ----------
        modality
            Modality (remote PACS server, see pyorthanc.get_modalities()).
        params
            GET HTTP request's params.

        Returns
        -------
        Any
        """
        return self.get_request(f'{self._orthanc_url}/modalities/{modality}', params=params, **kwargs)

    def delete_modality(self, modality: str) -> bool:
        """Delete remote modality

        Parameters
        ----------
        modality
            Modality (remote PACS server, see pyorthanc.get_modalities()).

        Returns
        -------
        bool
            True if succeeded, else False.
        """
        return self.delete_request(f'{self._orthanc_url}/modalities/{modality}')

    def put_modality(
            self, modality: str,
            data: Dict = None,
            **kwargs) -> Any:
        """Put remote modality

        Parameters
        ----------
        modality
            Modality (remote PACS server, see Orthanc.get_modalities()).
        data
            Dictionary to send in the body of request.

        Returns
        -------
        Any
        """
        return self.put_request(f'{self._orthanc_url}/modalities/{modality}', data=data, **kwargs)

    def echo_to_modality(
            self, modality: str,
            **kwargs) -> bool:
        """Test connection to remote modality (C-Echo SCU)

        C-Echo SCU.

        Parameters
        ----------
        modality
            Modality (remote PACS server, see Orthanc.get_modalities()).

        Returns
        -------
        bool
            True if C-Echo succeeded.
        """
        echo_response = self.post_request(f'{self._orthanc_url}/modalities/{modality}/echo', **kwargs)

        return True if echo_response == {} else False

    def move_from_modality(
            self, modality: str,
            data: Dict = None,
            **kwargs) -> bool:
        """Move (C-Move SCU) specified query.

        DICOM C-Move SCU (Retrieve).

        Parameters
        ----------
        modality
            Modality (remote PACS server, see Orthanc.get_modalities()).
        data
            Dictionary to send in the body of request.

        Returns
        -------
        bool
            True if C-Move succeeded.
        """
        json_response = self.post_request(f'{self._orthanc_url}/modalities/{modality}/move', data=data, **kwargs)

        return True if json_response == {} else False

    def query_on_modality(
            self, modality: str,
            data: Dict = None,
            **kwargs) -> Any:
        """Query on remote modalities

        DICOM C-Find SCU (Query), with subsequent possibility for Retrieve.
        See http://book.pyorthanc-server.com/users/rest.html#performing-queries-on-modalities.

        Parameters
        ----------
        modality
            Modality (remote PACS server, see pyorthanc.get_modalities()).
        data
            Dictionary to send in the body of request.

        Returns
        -------
        Any
            Result of query in the form of { "ID": "{query-id}", "Path": "/queries/{query-id}" }

        Examples
        --------
        >>> orthanc = Orthanc('http://localhost:8042')
        >>> orthanc.query_on_modality('modality',
        ...                           data={'Level': 'Study',
        ...                                 'Query': {
        ...                                     'QueryRetrieveLevel': 'Study',
        ...                                     'Modality': 'SR'}})

        >>> orthanc.move_query_results_to_given_modality('modality')
        """
        return self.post_request(f'{self._orthanc_url}/modalities/{modality}/query', data=data, **kwargs)

    def store_on_modality(
            self, modality: str,
            data: Dict = None,
            **kwargs) -> Any:
        """Store data on remote modality (C-Store).

        POST body = UUID series, UUID instance, or raw DICOM file.

        Parameters
        ----------
        modality
            Modality (remote PACS server, see pyorthanc.get_modalities()).
        data
            Dictionary to send in the body of request.

        Returns
        -------
        Any
            If HTTP status == 200 then C-Move succeeded.
        """
        return self.post_request(f'{self._orthanc_url}/modalities/{modality}/store', data=data, **kwargs)

    def get_patients(self) -> List[str]:
        """Get patient identifiers

        "since" and "limit" arguments + "expand" argument to retrieve the content of the patients.

        Returns
        -------
        List[str]
            List of patient identifiers.
        """
        return self.get_request(f'{self._orthanc_url}/patients')

    def get_patient_information(
            self, patient_identifier: str) -> Dict:
        """Get patient main information

        Parameters
        ----------
        patient_identifier
            Patient identifier.

        Returns
        -------
        Dict
            Dictionary of patient main information.
        """
        return self.get_request(f'{self._orthanc_url}/patients/{patient_identifier}')

    def delete_patient(self, patient_identifier: str) -> bool:
        """Delete specified patient

        Parameters
        ----------
        patient_identifier
            Patient identifier.

        Returns
        -------
        bool
            True if succeeded, else returns False
        """
        return self.delete_request(f'{self._orthanc_url}/patients/{patient_identifier}')

    def anonymize_patient(
            self, patient_identifier: str,
            data: Dict = None,
            **kwargs) -> Any:
        """Anonymize specified patient

        http://book.pyorthanc-server.com/users/anonymization.html

        Parameters
        ----------
        patient_identifier
            Patient identifier.
        data
            Dictionary to send in the body of request.

        Returns
        -------
        Any
            If HTTP status == 200 then anonymization doesn't encounter error.
        """
        return self.post_request(
            f'{self._orthanc_url}/patients/{patient_identifier}/anonymize',
            data=data,
            **kwargs
        )

    def get_patient_zip(self, patient_identifier: str) -> Any:
        """Get the bytes of the zip file

        Get the .zip file.

        Parameters
        ----------
        patient_identifier
            Patient identifier.

        Returns
        -------
        bytes
            Bytes of Zip file of the patient.

        Examples
        --------
        >>> from pyorthanc import Orthanc
        >>> orthanc = Orthanc('http://localhost:8042')
        >>> a_patient_identifier = orthanc.get_patients()[0]
        >>> bytes_content = orthanc.get_patient_zip(a_patient_identifier)
        >>> with open('patient_zip_file_path.zip', 'wb') as file_handler:
        ...     file_handler.write(bytes_content)
        """
        return self.get_request(
            f'{self._orthanc_url}/patients/{patient_identifier}/archive'
        )

    def archive_patient(
            self, patient_identifier: str,
            data: Dict = None,
            **kwargs) -> Any:
        """Archive patient

        Create ZIP.

        Parameters
        ----------
        patient_identifier
            Patient identifier.
        data
            Dictionary to send in the body of request.

        Returns
        -------
        Any
            If HTTP status == 200 then anonymization doesn't encounter error.
        """
        return self.post_request(f'{self._orthanc_url}/patients/{patient_identifier}/archive', data=data, **kwargs)

    def get_patient_instances(self, patient_identifier: str) -> List[Dict]:
        """Get patient instances

        Retrieve all the instances of this patient in a single REST call.

        Parameters
        ----------
        patient_identifier
            Patient identifier.

        Returns
        -------
        List[Dict]
            Patient instances main information (list of dict).
        """
        return self.get_request(
            f'{self._orthanc_url}/patients/{patient_identifier}/instances'
        )

    def get_patient_instances_tags(self, patient_identifier: str) -> Dict:
        """Get tags of all patient's instances

        Parameters
        ----------
        patient_identifier
            Patient identifier.

        Returns
        -------
        Dict
            Patient instances tags as dictionaries of dictionary.
        """
        return self.get_request(f'{self._orthanc_url}/patients/{patient_identifier}/instances-tags', )

    def get_patient_instances_tags_in_simplified_version(self, patient_identifier: str) -> Dict:
        """Get tags of all patient's instances in a simplified version

        Simplified instance tags (without hexadecimal tag identifier, readable for humans).

        Parameters
        ----------
        patient_identifier
            Patient identifier.

        Returns
        -------
        Dict
            Patient instances tags as dictionaries of dictionary in a simplified version.
        """
        return self.get_request(f'{self._orthanc_url}/patients/{patient_identifier}/instances-tags?simplify')

    def get_patient_instances_tags_in_shorter_version(self, patient_identifier: str) -> Dict:
        """Get tags of all patient instances in a shorter version

        Short version of the tags (with hexadecimal tag name).

        Parameters
        ----------
        patient_identifier
            Patient identifier.

        Returns
        -------
        Dict
            Patient instances tags as dictionaries of dictionary in a shorter version.
        """
        return self.get_request(f'{self._orthanc_url}/patients/{patient_identifier}/instances-tags?short')

    def get_patient_archive(self, patient_identifier: str) -> Any:
        """Get patient zip archive for media storage with DICOMDIR

        Create a ZIP archive for media storage with DICOMDIR.

        Parameters
        ----------
        patient_identifier
            Patient identifier.

        Returns
        -------
        bytes
            Bytes of archive zip file

        Examples
        --------
        >>> from pyorthanc import Orthanc
        >>> orthanc = Orthanc('http://localhost:8042')
        >>> a_patient_identifier = orthanc.get_patients()[0]
        >>> bytes_content = orthanc.get_patient_archive(a_patient_identifier)
        >>> with open('patient_archive_zip_file_path.zip', 'wb') as file_handler:
        ...     file_handler.write(bytes_content)

        """
        return self.get_request(
            f'{self._orthanc_url}/patients/{patient_identifier}/media',
        )

    def create_patient_archive_for_media_storage(
            self, patient_identifier: str,
            data: Dict = None,
            **kwargs) -> Any:
        """Create patient archive media with DICOMDIR

        Create a ZIP archive for media storage with DICOMDIR.

        Parameters
        ----------
        patient_identifier
            Patient identifier.
        data
            Dictionary to send in the body of request.

        Returns
        -------
        Any
        """
        return self.post_request(f'{self._orthanc_url}/patients/{patient_identifier}/media', data=data, **kwargs)

    def modify_patient(
            self, patient_identifier: str,
            data: Dict = None,
            **kwargs) -> Any:
        """Modify patient

        http://book.pyorthanc-server.com/users/anonymization.html

        Parameters
        ----------
        patient_identifier
            Patient identifier.
        data
            Dictionary to send in the body of request.

        Returns
        -------
        Any
        """
        return self.post_request(f'{self._orthanc_url}/patients/{patient_identifier}/modify', data=data, **kwargs)

    def get_patient_module(self, patient_identifier: str) -> Dict:
        """Get patient module

        The method returns the DICOM patient module (PatientName, PatientID, PatientBirthDate, ...)

        Parameters
        ----------
        patient_identifier
            Patient identifier.

        Returns
        -------
        Dict
            DICOM Patient module.
        """
        return self.get_request(
            f'{self._orthanc_url}/patients/{patient_identifier}/module'
        )

    def get_patient_module_in_simplified_version(self, patient_identifier: str) -> Dict:
        """Get patient module in a simplified version

        The method returns the DICOM patient module (PatientName, PatientID, PatientBirthDate, ...)

        Parameters
        ----------
        patient_identifier
            Patient identifier.

        Returns
        -------
        Dict
            Patient module in a simplified version.
        """
        return self.get_request(
            f'{self._orthanc_url}/patients/{patient_identifier}/module?simplify',
        )

    def get_patient_module_in_shorter_version(self, patient_identifier: str) -> Dict:
        """Get patient module in a shorter version

        The method returns the DICOM patient module (PatientName, PatientID, PatientBirthDate, ...)

        Parameters
        ----------
        patient_identifier
            Patient identifier.

        Returns
        -------
        Dict
            Patient module in a shorter version.
        """
        return self.get_request(
            f'{self._orthanc_url}/patients/{patient_identifier}/module?short'
        )

    def get_if_patient_is_protected(self, patient_identifier: str) -> bool:
        """Get if patient is protected against recycling

        Protection against recycling: False means unprotected, True protected.

        Parameters
        ----------
        patient_identifier
            Patient identifier.

        Returns
        -------
        bool
            False means unprotected, True means protected.
        """
        return self.get_request(
            f'{self._orthanc_url}/patients/{patient_identifier}/protected'
        )

    def set_patient_protected_or_not(
            self, patient_identifier: str,
            data: Dict = None,
            **kwargs) -> Any:
        """Set patient as protected or not

        Protection against recycling: "0" means unprotected, "1" protected

        Parameters
        ----------
        patient_identifier
            Patient identifier.
        data
            Dictionary to send in the body of request.

        Returns
        -------
        Any
            HTTP status == 200 if no error.
        """
        return self.put_request(f'{self._orthanc_url}/patients/{patient_identifier}/protected', data=data, **kwargs)

    def reconstruct_main_dicom_tags_of_patient(
            self, patient_identifier: str,
            data: Dict = None,
            **kwargs) -> Any:
        """Force reconstruction of the main DICOM tags of patient

        Force reconstruction of the main DICOM tags,
        JSON summary and metadata of child instances

        Parameters
        ----------
        patient_identifier
            Patient identifier.
        data
            Dictionary to send in the body of request.

        Returns
        -------
        Any
            HTTP status == 200 if no error.
        """
        return self.post_request(f'{self._orthanc_url}/patients/{patient_identifier}/reconstruct', data=data, **kwargs)

    def get_patient_series(
            self, patient_identifier: str,
            params: Dict = None,
            **kwargs) -> Any:
        """Get patient series

        Retrieve all the series of this patient in a single REST call.

        Parameters
        ----------
        patient_identifier
            Patient identifier.
        params
            GET HTTP request's params.

        Returns
        -------
        Any
            List of series main information.
        """
        return self.get_request(f'{self._orthanc_url}/patients/{patient_identifier}/series', params=params, **kwargs)

    def get_patient_shared_tags(
            self, patient_identifier: str,
            params: Dict = None,
            **kwargs) -> Any:
        """Get patient shared tags

        Parameters
        ----------
        patient_identifier
            Patient identifier.
        params
            GET HTTP request's params.

        Returns
        -------
        Any
            Patient shared tags.
        """
        return self.get_request(
            f'{self._orthanc_url}/patients/{patient_identifier}/shared-tags',
            params=params,
            **kwargs
        )

    def get_patient_shared_tags_in_simplified_version(
            self, patient_identifier: str,
            params: Dict = None,
            **kwargs) -> Any:
        """Get patient shared tags in a simplified version

        Parameters
        ----------
        patient_identifier
            Patient identifier.
        params
            GET HTTP request's params.

        Returns
        -------
        Any
            Patient shared tags in a simplified version.
        """
        return self.get_request(
            f'{self._orthanc_url}/patients/{patient_identifier}/shared-tags?simplify',
            params=params,
            **kwargs
        )

    def get_patient_shared_tags_in_shorter_version(
            self, patient_identifier: str,
            params: Dict = None,
            **kwargs) -> Any:
        """Get patient shared tags in a shorter version

        Parameters
        ----------
        patient_identifier
            Patient identifier.
        params
            GET HTTP request's params.

        Returns
        -------
        Any
            Patient shared tags in a shorter version.
        """
        return self.get_request(
            f'{self._orthanc_url}/patients/{patient_identifier}/shared-tags?short',
            params=params,
            **kwargs
        )

    def get_patient_statistics(
            self, patient_identifier: str,
            params: Dict = None,
            **kwargs) -> Any:
        """Get patient statistics

        Parameters
        ----------
        patient_identifier
            Patient identifier.
        params
            GET HTTP request's params.

        Returns
        -------
        Any
        """
        return self.get_request(
            f'{self._orthanc_url}/patients/{patient_identifier}/statistics',
            params=params,
            **kwargs
        )

    def get_patient_study_information(
            self, patient_identifier: str,
            params: Dict = None,
            **kwargs) -> Any:
        """Get patient study main information for all patient studies

        Retrieve all the studies of this patient in a single REST call.

        Parameters
        ----------
        patient_identifier
            Patient identifier.
        params
            GET HTTP request's params.

        Returns
        -------
        Any
            List of patient studies information.
        """
        return self.get_request(f'{self._orthanc_url}/patients/{patient_identifier}/studies', params=params, **kwargs)

    def get_peers(self, params: Dict = None, **kwargs) -> Any:
        """Get peers

        Parameters
        ----------
        params
            GET HTTP request's params.

        Returns
        -------
        Any
            Peers.
        """
        return self.get_request(f'{self._orthanc_url}/peers', params=params, **kwargs)

    def get_peer(self, peer_identifier: str, params: Dict = None, **kwargs) -> Any:
        """Get peer

        Parameters
        ----------
        peer_identifier
            Peer identifier.
        params
            GET HTTP request's params.

        Returns
        -------
        Any
        """
        return self.get_request(
            f'{self._orthanc_url}/peers/{peer_identifier}', params=params, **kwargs)

    def delete_peers_peer(self, peer_identifier: str, **kwargs) -> bool:
        """Delete specified peer

        Parameters
        ----------
        peer_identifier
            Peer identifier.

        Returns
        -------
        bool
            True if succeeded, else False.
        """
        return self.delete_request(f'{self._orthanc_url}/peers/{peer_identifier}', **kwargs)

    def put_peer(self, peer_identifier: str, data: Dict = None, **kwargs) -> Any:
        """Put peer

        Parameters
        ----------
        peer_identifier
            Peer identifier.
        data
            Dictionary to send in the body of request.

        Returns
        -------
        Any
        """
        return self.put_request(f'{self._orthanc_url}/peers/{peer_identifier}', data=data, **kwargs)

    def store_peer(self, peer_identifier: str, data: Dict = None, **kwargs) -> Any:
        """Post method

        POST body = UUID series, UUID instance, or raw DICOM file

        Parameters
        ----------
        peer_identifier
            Peer identifier.
        data
            Dictionary to send in the body of request.

        Returns
        -------
        Any
        """
        return self.post_request(f'{self._orthanc_url}/peers/{peer_identifier}/store', data=data, **kwargs)

    def get_plugins(self, params: Dict = None, **kwargs) -> Any:
        """Get plugin names/identifiers

        Get the list of all the registered plugins

        Parameters
        ----------
        params
            GET HTTP request's params.

        Returns
        -------
        Any
            List of registered plugin names/identifiers.
        """
        return self.get_request(f'{self._orthanc_url}/plugins', params=params, **kwargs)

    def get_plugin(self, plugin_identifier: str, params: Dict = None, **kwargs) -> Any:
        """Get specified plugin information

        Get information about specified plugin.

        Parameters
        ----------
        plugin_identifier
            Plugin identifier.
        params
            GET HTTP request's params.

        Returns
        -------
        Any
            Plugin information.
        """
        return self.get_request(f'{self._orthanc_url}/plugins/{plugin_identifier}', params=params, **kwargs)

    def get_plugins_js_code(self, params: Dict = None, **kwargs) -> Any:
        """Get the javascript code injected by plugins

        Get the JavaScript code that is injected by plugins into Orthanc Explorer.

        Parameters
        ----------
        params
            GET HTTP request's params.

        Returns
        -------
        Any
        """
        return self.get_request(f'{self._orthanc_url}/plugins/explorer.js', params=params, **kwargs)

    def get_queries(self, params: Dict = None, **kwargs) -> Any:
        """Get queries

        Parameters
        ----------
        params
            GET HTTP request's params.

        Returns
        -------
        Any
            List of queries.
        """
        return self.get_request(f'{self._orthanc_url}/queries', params=params, **kwargs)

    def get_used_information_for_query(
            self, query_identifier: str,
            params: Dict = None,
            **kwargs) -> Any:
        """Get specified query information

        Parameters
        ----------
        query_identifier
            Query identifier.
        params
            GET HTTP request's params.

        Returns
        -------
        Any
            Query information.
        """
        return self.get_request(f'{self._orthanc_url}/queries/{query_identifier}', params=params, **kwargs)

    def delete_query(self, query_identifier: str, **kwargs) -> bool:
        """Delete specified query

        Parameters
        ----------
        query_identifier
            Query identifier.

        Returns
        -------
        bool
            True if succeeded, else False.
        """
        return self.delete_request(f'{self._orthanc_url}/queries/{query_identifier}', **kwargs)

    def delete_queries(self, **kwargs) -> bool:
        """Delete all queries

        Returns
        -------
        bool
            True if all deletion succeeded, else False.
        """
        queries_have_been_deleted = []

        for query_identifier in self.get_queries():
            queries_have_been_deleted.append(
                self.delete_request(f'{self._orthanc_url}/queries/{query_identifier}', **kwargs)
            )

        return False if False in queries_have_been_deleted else True

    def get_query_answers(self, query_identifier: str, params: Dict = None, **kwargs) -> Any:
        """Get query answers

        List all the answers for this C-Find SCU request
         ("?expand" to show content, "&simplify" to simplify output)

        Parameters
        ----------
        query_identifier
            Query identifier.
        params
            GET HTTP request's params.

        Returns
        -------
        Any
            List all the answers for the specified query.
        """
        return self.get_request(f'{self._orthanc_url}/queries/{query_identifier}/answers', params=params, **kwargs)

    def get_content_of_specified_query_answer(
            self, query_identifier: str,
            index: str,
            params: Dict = None,
            **kwargs) -> Any:
        """Get content of specified answer of C-Find

        Parameters
        ----------
        query_identifier
            Query identifier.
        index
            Index of wanted answer.
        params
            GET HTTP request's params.

        Returns
        -------
        Any
            Specified answer of C-Find SCU operation.
        """
        return self.get_request(
            f'{self._orthanc_url}/queries/{query_identifier}/answers/{index}/content',
            params=params,
            **kwargs
        )

    def get_content_of_specified_query_answer_in_simplified_version(
            self, query_identifier: str,
            index: str,
            params: Dict = None,
            **kwargs) -> Any:
        """Get content of specified answer of C-Find in simplified version

        Parameters
        ----------
        query_identifier
            Query identifier.
        index
            Index of wanted answer.
        params
            GET HTTP request's params.

        Returns
        -------
        Any
            Specified answer of C-Find SCU operation in a simplified version.
        """
        return self.get_request(
            f'{self._orthanc_url}/queries/{query_identifier}/answers/{index}/content?simplify',
            params=params,
            **kwargs
        )

    def send_resource_to_other_modality(self, query_identifier: str, index: str, data: Dict = None, **kwargs) -> Any:
        """(C-Move) Send resource to another modality with AET in request body

        C-Move SCU: Send this resource to another modality whose AET is in the body.

        Parameters
        ----------
        query_identifier
            Query identifier.
        index
            Index of wanted answer.
        data
            Dictionary to send in the body of request.

        Returns
        -------
        Any
        """
        return self.post_request(
            f'{self._orthanc_url}/queries/{query_identifier}/answers/{index}/retrieve',
            data=data,
            **kwargs
        )

    def find_child_dicom_instances_of_answer(
            self, query_identifier: str,
            index: str,
            data: Dict = None,
            **kwargs) -> Any:
        """Find child dicom instances of answer

        Launch another C-Find SCU to find the child DICOM instances of
         the given answer (might not work with all PACS).

        Parameters
        ----------
        query_identifier
            Query identifier.
        index
            Index of wanted answer.
        data
            Dictionary to send in the body of request.

        Returns
        -------
        Any
        """
        return self.post_request(
            f'{self._orthanc_url}/queries/{query_identifier}/answers/{index}/query-instances',
            data=data,
            **kwargs
        )

    def find_child_dicom_series_of_answer(
            self, query_identifier: str,
            index: str,
            data: Dict = None,
            **kwargs) -> Any:
        """Find child dicom series of answer

        Launch another C-Find SCU to find the child series of the given answer.

        Parameters
        ----------
        query_identifier
            Query identifier.
        index
            Index of wanted answer.
        data
            Dictionary to send in the body of request.

        Returns
        -------
        Any
        """
        return self.post_request(
            f'{self._orthanc_url}/queries/{query_identifier}/answers/{index}/query-series',
            data=data,
            **kwargs
        )

    def find_child_dicom_studies_of_answer(
            self, query_identifier: str,
            index: str,
            data: Dict = None,
            **kwargs) -> Any:
        """Find child dicom studies of answer

        Launch another C-Find SCU to find the child patient of the given answer.

        Parameters
        ----------
        query_identifier
            Query identifier.
        index
            Index of wanted answer.
        data
            Dictionary to send in the body of request.

        Returns
        -------
        Any
        """
        return self.post_request(
            f'{self._orthanc_url}/queries/{query_identifier}/answers/{index}/query-studies',
            data=data,
            **kwargs
        )

    def get_query_retrieve_level(self, query_identifier: str, params: Dict = None, **kwargs) -> Any:
        """Get query retrieve level

        Get the query retrieve level for this C-Find SCU request.

        Parameters
        ----------
        query_identifier
            Query identifier.
        params
            GET HTTP request's params.

        Returns
        -------
        Any
            Query retrieve level for this C-Find SCU request
        """
        return self.get_request(f'{self._orthanc_url}/queries/{query_identifier}/level', params=params, **kwargs)

    def get_query_modality(self, query_identifier: str, params: Dict = None, **kwargs) -> Any:
        """Get the modality to which this C-Find SCU request was issued

        Get the modality to which this C-Find SCU request was issued (cf. /modalities)

        Parameters
        ----------
        query_identifier
            Query identifier.
        params
            GET HTTP request's params.

        Returns
        -------
        Any
            Modality to which this C-Find SCU request was issued.
        """
        return self.get_request(f'{self._orthanc_url}/queries/{query_identifier}/modality', params=params, **kwargs)

    def get_query_information(self, query_identifier: str, params: Dict = None, **kwargs) -> Any:
        """Get query main information

        Parameters
        ----------
        query_identifier
            Query identifier.
        params
            GET HTTP request's params.

        Returns
        -------
        Any
            Query information.
        """
        return self.get_request(f'{self._orthanc_url}/queries/{query_identifier}/query', params=params, **kwargs)

    def get_query_information_in_simplified_version(self, query_identifier: str, params: Dict = None, **kwargs) -> Any:
        """Get query information in a simplified version

        Parameters
        ----------
        query_identifier
            Query identifier.
        params
            GET HTTP request's params.

        Returns
        -------
        Any
            Query information in a simplified version.
        """
        return self.get_request(
            f'{self._orthanc_url}/queries/{query_identifier}/query?simplify',
            params=params,
            **kwargs
        )

    def move_query_results_to_given_modality(self, query_identifier: str, data: Dict = None, **kwargs) -> bool:
        """Move (C-Move) what is in the given query results to another modality

        C-Move SCU: Send all the results to another modality whose AET is in the body.

        Parameters
        ----------
        query_identifier
            Query identifier.
        data
            Dictionary to send in the body of request.

        Returns
        -------
        bool
            True if the C-Move operation was sent without problem.

        Examples
        --------
        >>> orthanc = Orthanc('http://localhost:8042')
        >>> query_id = orthanc.query_on_modality(
        ...     'modality',
        ...     data={'Level': 'Study',
        ...           'Query': {'QueryRetrieveLevel': 'Study',
        ...                     'Modality':'SR'}})

        >>> orthanc.move_query_results_to_given_modality(
        ...         query_identifier=query_id['ID'],
        ...         json='modality')

        """
        json_response = self.post_request(f'{self._orthanc_url}/queries/{query_identifier}/retrieve', data=data, **kwargs)

        return True if json_response == {} else False

    def get_series(self, params: Dict = None, **kwargs) -> Any:
        """Get series identifiers

        "since" and "limit" arguments + "expand" argument to retrieve the content of the series.

        Parameters
        ----------
        params
            GET HTTP request's params.

        Returns
        -------
        Any
            List of series identifiers.
        """
        return self.get_request(f'{self._orthanc_url}/series', params=params, **kwargs)

    def get_series_information(self, series_identifier: str, params: Dict = None, **kwargs) -> Any:
        """Get series information

        Parameters
        ----------
        series_identifier
            Series identifier.
        params
            GET HTTP request's params.

        Returns
        -------
        Any
            Series main information in the form of dictionary.
        """
        return self.get_request(f'{self._orthanc_url}/series/{series_identifier}', params=params, **kwargs)

    def delete_series(self, series_identifier: str, **kwargs) -> bool:
        """Delete specified series

        Parameters
        ----------
        series_identifier
            Series identifier.

        Returns
        -------
        bool
            True if succeeded, else False.
        """
        return self.delete_request(f'{self._orthanc_url}/series/{series_identifier}', **kwargs)

    def anonymize_series(self, series_identifier: str, data: Dict = None, **kwargs) -> Any:
        """Anonymize series

        http://book.pyorthanc-server.com/users/anonymization.html

        Parameters
        ----------
        series_identifier
            Series identifier.
        data
            Dictionary to send in the body of request.

        Returns
        -------
        Any
        """
        return self.post_request(f'{self._orthanc_url}/series/{series_identifier}/anonymize', data=data, **kwargs)

    def get_series_zip_file(self, series_identifier: str, params: Dict = None, **kwargs) -> Any:
        """Get series zip file

        Get a ZIP archive for media storage with DICOMDIR.

        Parameters
        ----------
        series_identifier
            Series identifier.
        params
            GET HTTP request's params.

        Returns
        -------
        Any
            Series zip file.
        """
        return self.get_request(f'{self._orthanc_url}/series/{series_identifier}/archive', params=params, **kwargs)

    def create_series_zip_file(self, series_identifier: str, data: Dict = None, **kwargs) -> Any:
        """Create series zip file

        Create a ZIP archive for media storage with DICOMDIR.

        Parameters
        ----------
        series_identifier
            Series identifier.
        data
            Dictionary to send in the body of request.

        Returns
        -------
        Any
        """
        return self.post_request(f'{self._orthanc_url}/series/{series_identifier}/archive', data=data, **kwargs)

    def get_series_instance_information(self, series_identifier: str, params: Dict = None, **kwargs) -> Any:
        """Get series instances

        Retrieve all the instances of this series in a single REST call.

        Parameters
        ----------
        series_identifier
            Series identifier.
        params
            GET HTTP request's params.

        Returns
        -------
        Any
            List of series instances.
        """
        return self.get_request(f'{self._orthanc_url}/series/{series_identifier}/instances', params=params, **kwargs)

    def get_series_instances_tags(self, series_identifier: str, params: Dict = None, **kwargs) -> Any:
        """Get series instances tags

        Parameters
        ----------
        series_identifier
            Series identifier.
        params
            GET HTTP request's params.

        Returns
        -------
        Any
            List of series instances tags.
        """
        return self.get_request(
            f'{self._orthanc_url}/series/{series_identifier}/instances-tags',
            params=params,
            **kwargs
        )

    def get_series_instances_tags_in_simplified_version(
            self, series_identifier: str,
            params: Dict = None,
            **kwargs) -> Any:
        """Get series instances tags in a simplified version

        Parameters
        ----------
        series_identifier
            Series identifier.
        params
            GET HTTP request's params.

        Returns
        -------
        Any
            List of series instances tags in a simplified version.
        """
        return self.get_request(
            f'{self._orthanc_url}/series/{series_identifier}/instances-tags?simplify',
            params=params,
            **kwargs
        )

    def get_series_instances_tags_in_shorter_version(
            self, series_identifier: str,
            params: Dict = None,
            **kwargs) -> Any:
        """Get series instances tags in a shorter version

        Parameters
        ----------
        series_identifier
            Series identifier.
        params
            GET HTTP request's params.

        Returns
        -------
        Any
            List of series instances tags in a shorter version.
        """
        return self.get_request(
            f'{self._orthanc_url}/series/{series_identifier}/instances-tags?short',
            params=params,
            **kwargs
        )

    def get_series_archives(self, series_identifier: str, params: Dict = None, **kwargs) -> Any:
        """Get series media storage with DICOMDIR

        Get archives for media storage with DICOMDIR.

        Parameters
        ----------
        series_identifier
            Series identifier.
        params
            GET HTTP request's params.

        Returns
        -------
        Any
        """
        return self.get_request(f'{self._orthanc_url}/series/{series_identifier}/media', params=params, **kwargs)

    def create_series_archive_for_media_storage(self, series_identifier: str, data: Dict = None, **kwargs) -> Any:
        """Create archive for media storage

        Create archives for media storage with DICOMDIR.

        Parameters
        ----------
        series_identifier
            Series identifier.
        data
            Dictionary to send in the body of request.

        Returns
        -------
        Any
        """
        return self.post_request(f'{self._orthanc_url}/series/{series_identifier}/media', data=data, **kwargs)

    def post_series_modify(self, series_identifier: str, data: Dict = None, **kwargs) -> Any:
        """Modify series

        http://book.pyorthanc-server.com/users/anonymization.html

        Parameters
        ----------
        series_identifier
            Series identifier.
        data
            Dictionary to send in the body of request.

        Returns
        -------
        Any
        """
        return self.post_request(f'{self._orthanc_url}/series/{series_identifier}/modify', data=data, **kwargs)

    def get_series_module(self, series_identifier: str, params: Dict = None, **kwargs) -> Any:
        """Get series module

        Parameters
        ----------
        series_identifier
            Series identifier.
        params
            GET HTTP request's params.

        Returns
        -------
        Any
            Series module.
        """
        return self.get_request(f'{self._orthanc_url}/series/{series_identifier}/module', params=params, **kwargs)

    def get_series_module_in_simplified_version(self, series_identifier: str, params: Dict = None, **kwargs) -> Any:
        """Get series module in simplified version

        Parameters
        ----------
        series_identifier
            Series identifier.
        params
            GET HTTP request's params.

        Returns
        -------
        Any
            Series module in a simplified version.
        """
        return self.get_request(
            f'{self._orthanc_url}/series/{series_identifier}/module?simplify',
            params=params,
            **kwargs
        )

    def get_series_module_in_shorter_version(self, series_identifier: str, params: Dict = None, **kwargs) -> Any:
        """Get series module in a shorter version

        Parameters
        ----------
        series_identifier
            Series identifier.
        params
            GET HTTP request's params.

        Returns
        -------
        Any
            Series module in a shorter version.
        """
        return self.get_request(
            f'{self._orthanc_url}/series/{series_identifier}/module?short',
            params=params,
            **kwargs
        )

    def get_series_ordered_slices(self, series_identifier: str, params: Dict = None, **kwargs) -> Any:
        """Get series ordered slices

        Order the slices of a 2D+t, 3D or 3D+t image.

        Parameters
        ----------
        series_identifier
            Series identifier.
        params
            GET HTTP request's params.

        Returns
        -------
        Any
        """
        return self.get_request(
            f'{self._orthanc_url}/series/{series_identifier}/ordered-slices',
            params=params,
            **kwargs
        )

    def get_series_patient_identifier(self, series_identifier: str, params: Dict = None, **kwargs) -> Any:
        """Get series patient identifier

        Retrieve the parent patient of this series.

        Parameters
        ----------
        series_identifier
            Series identifier.
        params
            GET HTTP request's params.

        Returns
        -------
        Any
            Patient identifier.
        """
        return self.get_request(f'{self._orthanc_url}/series/{series_identifier}/patient', params=params, **kwargs)

    def reconstruct_main_dicom_tags_of_series(self, series_identifier: str, data: Dict = None, **kwargs) -> Any:
        """Reconstruction of the main DICOM tags of series

        Force reconstruction of the main DICOM tags,
        JSON summary and metadata of child instances

        Parameters
        ----------
        series_identifier
            Series identifier.
        data
            Dictionary to send in the body of request.

        Returns
        -------
        Any
        """
        return self.post_request(f'{self._orthanc_url}/series/{series_identifier}/reconstruct', data=data, **kwargs)

    def get_series_shared_tags(self, series_identifier: str, params: Dict = None, **kwargs) -> Any:
        """Get series shared tags

        Parameters
        ----------
        series_identifier
            Series identifier.
        params
            GET HTTP request's params.

        Returns
        -------
        Any
            Series shared tags.
        """
        return self.get_request(
            f'{self._orthanc_url}/series/{series_identifier}/shared-tags',
            params=params,
            **kwargs
        )

    def get_series_shared_tags_in_simplified_version(
            self, series_identifier: str,
            params: Dict = None,
            **kwargs) -> Any:
        """Get series shared tags in a simplified version

        Parameters
        ----------
        series_identifier
            Series identifier.
        params
            GET HTTP request's params.

        Returns
        -------
        Any
            Series shared tags in a simplified version.
        """
        return self.get_request(
            f'{self._orthanc_url}/series/{series_identifier}/shared-tags?simplify',
            params=params,
            **kwargs
        )

    def get_series_shared_tags_in_shorter_version(self, series_identifier: str, params: Dict = None, **kwargs) -> Any:
        """Get series shared tags in a shorter version

        Parameters
        ----------
        series_identifier
            Series identifier.
        params
            GET HTTP request's params.

        Returns
        -------
        Any
            Series shared tags in a shorter version.
        """
        return self.get_request(
            f'{self._orthanc_url}/series/{series_identifier}/shared-tags?short',
            params=params,
            **kwargs
        )

    def get_series_statistics(self, series_identifier: str, params: Dict = None, **kwargs) -> Any:
        """Get series statistics

        Parameters
        ----------
        series_identifier
            Series identifier.
        params
            GET HTTP request's params.

        Returns
        -------
        Any
            Series statistics.
        """
        return self.get_request(f'{self._orthanc_url}/series/{series_identifier}/statistics', params=params, **kwargs)

    def get_series_study_identifier(self, series_identifier: str, params: Dict = None, **kwargs) -> Any:
        """Get series study identifier

        Retrieve the parent study of this series.

        Parameters
        ----------
        series_identifier
            Series identifier.
        params
            GET HTTP request's params.

        Returns
        -------
        Any
            Series study identifier.
        """
        return self.get_request(f'{self._orthanc_url}/series/{series_identifier}/study', params=params, **kwargs)

    def get_statistics(self, params: Dict = None, **kwargs) -> Any:
        """Get Orthanc statistics

        Parameters
        ----------
        params
            GET HTTP request's params.

        Returns
        -------
        Any
            Orthanc statistics.
        """
        return self.get_request(f'{self._orthanc_url}/statistics', params=params, **kwargs)

    def get_studies(self, params: Dict = None, **kwargs) -> Any:
        """Get studies identifiers

        "since" and "limit" arguments + "expand" argument to retrieve the content of the studies.

        Parameters
        ----------
        params
            GET HTTP request's params.

        Returns
        -------
        Any
            List of the studies identifiers.
        """
        return self.get_request(f'{self._orthanc_url}/studies', params=params, **kwargs)

    def get_study_information(self, study_identifier: str, params: Dict = None, **kwargs) -> Any:
        """Get study information

        Parameters
        ----------
        study_identifier
            studies identifier.
        params
            GET HTTP request's params.

        Returns
        -------
        Any
            Study main information in the form of a dictionary.
        """
        return self.get_request(f'{self._orthanc_url}/studies/{study_identifier}', params=params, **kwargs)

    def delete_study(self, study_identifier: str, **kwargs) -> bool:
        """Delete specified study

        Parameters
        ----------
        study_identifier
            studies identifier.

        Returns
        -------
        bool
            True if succeeded, else False.
        """
        return self.delete_request(f'{self._orthanc_url}/studies/{study_identifier}', **kwargs)

    def anonymize_study(self, study_identifier: str, data: Dict = None, **kwargs) -> Any:
        """Anonymize study

        http://book.pyorthanc-server.com/users/anonymization.html

        Parameters
        ----------
        study_identifier
            studies identifier.
        data
            Dictionary to send in the body of request.

        Returns
        -------
        Any
        """
        return self.post_request(f'{self._orthanc_url}/studies/{study_identifier}/anonymize', data=data, **kwargs)

    def get_study_zip_file(self, study_identifier: str, params: Dict = None, **kwargs) -> Any:
        """Get study zip file

        Get ZIP file

        Parameters
        ----------
        study_identifier
            studies identifier.
        params
            GET HTTP request's params.

        Returns
        -------
        Any
        """
        return self.get_request(f'{self._orthanc_url}/studies/{study_identifier}/archive', params=params, **kwargs)

    def create_study_zip_file(self, study_identifier: str, data: Dict = None, **kwargs) -> Any:
        """Create study zip file

        Create ZIP.

        Parameters
        ----------
        study_identifier
            studies identifier.
        data
            Dictionary to send in the body of request.

        Returns
        -------
        Any
        """
        return self.post_request(f'{self._orthanc_url}/studies/{study_identifier}/archive', data=data, **kwargs)

    def get_study_instances(self, study_identifier: str, params: Dict = None, **kwargs) -> Any:
        """Get study instances

        Retrieve all the instances of this patient in a single REST call.

        Parameters
        ----------
        study_identifier
            studies identifier.
        params
            GET HTTP request's params.

        Returns
        -------
        Any
            List of study instances.
        """
        return self.get_request(f'{self._orthanc_url}/studies/{study_identifier}/instances', params=params, **kwargs)

    def get_study_instances_tags(self, study_identifier: str, params: Dict = None, **kwargs) -> Any:
        """Get study instances tags

        Parameters
        ----------
        study_identifier
            studies identifier.
        params
            GET HTTP request's params.

        Returns
        -------
        Any
            Study instances tags
        """
        return self.get_request(
            f'{self._orthanc_url}/studies/{study_identifier}/instances-tags',
            params=params,
            **kwargs
        )

    def get_study_instances_tags_in_simplified_version(
            self, study_identifier: str,
            params: Dict = None,
            **kwargs) -> Any:
        """Get study instances tags in a simplified version

        Parameters
        ----------
        study_identifier
            studies identifier.
        params
            GET HTTP request's params.

        Returns
        -------
        Any
            Study instances tags in a simplified version.
        """
        return self.get_request(
            f'{self._orthanc_url}/studies/{study_identifier}/instances-tags?simplify',
            params=params,
            **kwargs
        )

    def get_study_instances_tags_in_shorter_version(self, study_identifier: str, params: Dict = None, **kwargs) -> Any:
        """Get study instances tags in a shorter version

        Parameters
        ----------
        study_identifier
            studies identifier.
        params
            GET HTTP request's params.

        Returns
        -------
        Any
            Study instances tags in a shorter version.
        """
        return self.get_request(
            f'{self._orthanc_url}/studies/{study_identifier}/instances-tags?short',
            params=params,
            **kwargs
        )

    def get_study_archive(self, study_identifier: str, params: Dict = None, **kwargs) -> Any:
        """Get study archive

        Parameters
        ----------
        study_identifier
            studies identifier.
        params
            GET HTTP request's params.

        Returns
        -------
        Any
        """
        return self.get_request(f'{self._orthanc_url}/studies/{study_identifier}/media', params=params, **kwargs)

    def create_study_archive_for_media_storage(self, study_identifier: str, data: Dict = None, **kwargs) -> Any:
        """Create archive for media storage

        Create a ZIP archive for media storage with DICOMDIR.

        Parameters
        ----------
        study_identifier
            Study identifier.
        data
            Dictionary to send in the body of request.

        Returns
        -------
        Any
        """
        return self.post_request(f'{self._orthanc_url}/studies/{study_identifier}/media', data=data, **kwargs)

    def merge_study(self, study_identifier: str, data: Dict = None, **kwargs) -> Any:
        """Merge study

        Merge a study, i.e. move series from another study into this study

        Parameters
        ----------
        study_identifier
            Study identifier.
        data
            Dictionary to send in the body of request.

        Returns
        -------
        Any
        """
        return self.post_request(f'{self._orthanc_url}/studies/{study_identifier}/merge', data=data, **kwargs)

    def modify_study(self, study_identifier: str, data: Dict = None, **kwargs) -> Any:
        """Modify study

        http://book.pyorthanc-server.com/users/anonymization.html

        Parameters
        ----------
        study_identifier
            Study identifier.
        data
            Dictionary to send in the body of request.

        Returns
        -------
        Any
        """
        return self.post_request(f'{self._orthanc_url}/studies/{study_identifier}/modify', data=data, **kwargs)

    def get_study_module(self, study_identifier: str, params: Dict = None, **kwargs) -> Any:
        """Get study module

        Parameters
        ----------
        study_identifier
            Study identifier.
        params
            GET HTTP request's params.

        Returns
        -------
        Any
            Study module
        """
        return self.get_request(f'{self._orthanc_url}/studies/{study_identifier}/module', params=params, **kwargs)

    def get_study_module_in_simplified_version(self, study_identifier: str, params: Dict = None, **kwargs) -> Any:
        """Get study module in a simplified version

        Parameters
        ----------
        study_identifier
            Study identifier.
        params
            GET HTTP request's params.

        Returns
        -------
        Any
            Study module in a simplified version.
        """
        return self.get_request(
            f'{self._orthanc_url}/studies/{study_identifier}/module?simplify',
            params=params,
            **kwargs
        )

    def get_study_module_in_shorter_version(self, study_identifier: str, params: Dict = None, **kwargs) -> Any:
        """Get study module in a shorter version

        Parameters
        ----------
        study_identifier
            Study identifier.
        params
            GET HTTP request's params.

        Returns
        -------
        Any
            Study module in a shorter version.
        """
        return self.get_request(
            f'{self._orthanc_url}/studies/{study_identifier}/module?short',
            params=params,
            **kwargs
        )

    def get_study_module_patient(self, study_identifier: str, params: Dict = None, **kwargs) -> Any:
        """Get study's module_patient

        Parameters
        ----------
        study_identifier
            Study identifier.
        params
            GET HTTP request's params.

        Returns
        -------
        Any
            Study's module_patient
        """
        return self.get_request(
            f'{self._orthanc_url}/studies/{study_identifier}/module-patient',
            params=params,
            **kwargs
        )

    def get_study_module_patient_in_simplified_version(self, study_identifier: str, params: Dict = None, **kwargs) -> Any:
        """Get study's module_patient in a simplified version

        Parameters
        ----------
        study_identifier
            Study identifier.
        params
            GET HTTP request's params.

        Returns
        -------
        Any
            Study's module_patient in a simplified version.
        """
        return self.get_request(
            f'{self._orthanc_url}/studies/{study_identifier}/module-patient?simplify',
            params=params,
            **kwargs
        )

    def get_study_module_patient_in_shorter_version(self, study_identifier: str, params: Dict = None, **kwargs) -> Any:
        """Get study's module_patient in shorter version

        Parameters
        ----------
        study_identifier
            Study identifier.
        params
            GET HTTP request's params.

        Returns
        -------
        Any
            Study's module_patient in a shorter version
        """
        return self.get_request(
            f'{self._orthanc_url}/studies/{study_identifier}/module-patient?shorter',
            params=params,
            **kwargs
        )

    def get_study_patient_identifier(self, study_identifier: str, params: Dict = None, **kwargs) -> Any:
        """Get study's patient identifier

        Retrieve the parent patient of this study

        Parameters
        ----------
        study_identifier
            Study identifier.
        params
            GET HTTP request's params.

        Returns
        -------
        Any
            Study's patient identifier.
        """
        return self.get_request(f'{self._orthanc_url}/studies/{study_identifier}/patient', params=params, **kwargs)

    def reconstruct_study_main_dicom_tags(self, study_identifier: str, data: Dict = None, **kwargs) -> Any:
        """Reconstruct the main DICOM tags of study

        Force reconstruction of the main DICOM tags,
        JSON summary and metadata of child instances

        Parameters
        ----------
        study_identifier
            Study identifier.
        data
            Dictionary to send in the body of request.

        Returns
        -------
        Any
        """
        return self.post_request(f'{self._orthanc_url}/studies/{study_identifier}/reconstruct', data=data, **kwargs)

    def get_study_series_information(self, study_identifier: str, params: Dict = None, **kwargs) -> Any:
        """Get study's series main information

        Retrieve all the series of this study in a single REST call.

        Parameters
        ----------
        study_identifier
            Study identifier.
        params
            GET HTTP request's params.

        Returns
        -------
        Any
            List of study's series main information.
        """
        return self.get_request(f'{self._orthanc_url}/studies/{study_identifier}/series', params=params, **kwargs)

    def get_study_shared_tags(self, study_identifier: str, params: Dict = None, **kwargs) -> Any:
        """Get study's shared tags

        Parameters
        ----------
        study_identifier
            Study identifier.
        params
            GET HTTP request's params.

        Returns
        -------
        Any
            Study's shared tags.
        """
        return self.get_request(f'{self._orthanc_url}/studies/{study_identifier}/shared-tags', params=params, **kwargs)

    def get_study_shared_tags_in_simplified_version(self, study_identifier: str, params: Dict = None, **kwargs) -> Any:
        """Get study's shared tags in a simplified version

        Parameters
        ----------
        study_identifier
            Study identifier.
        params
            GET HTTP request's params.

        Returns
        -------
        Any
            Study's shared tags in a simplified version.
        """
        return self.get_request(
            f'{self._orthanc_url}/studies/{study_identifier}/shared-tags?simplify',
            params=params,
            **kwargs
        )

    def get_study_shared_tags_in_shorter_version(self, study_identifier: str, params: Dict = None, **kwargs) -> Any:
        """Get study's shared tags in a shorter version

        Parameters
        ----------
        study_identifier
            Study identifier.
        params
            GET HTTP request's params.

        Returns
        -------
        Any
            Study's shared tags in a shorter version.
        """
        return self.get_request(
            f'{self._orthanc_url}/studies/{study_identifier}/shared-tags?short',
            params=params,
            **kwargs
        )

    def split_study(self, study_identifier: str, data: Dict = None, **kwargs) -> Any:
        """Split study

        Split a study, i.e. create a new study from a subset of its child series.

        Parameters
        ----------
        study_identifier
            Study identifier.
        data
            Dictionary to send in the body of request.

        Returns
        -------
        Any
        """
        return self.post_request(f'{self._orthanc_url}/studies/{study_identifier}/split', data=data, **kwargs)

    def get_study_statistics(
            self, study_identifier: str,
            params: Dict = None,
            **kwargs) -> Any:
        """Get study statistics

        Parameters
        ----------
        study_identifier
            Study identifier.
        params
            GET HTTP request's params.

        Returns
        -------
        Any
            Study statistics.
        """
        return self.get_request(f'{self._orthanc_url}/studies/{study_identifier}/statistics', params=params, **kwargs)

    def get_system(self, params: Dict = None, **kwargs) -> Any:
        """Get system

        Parameters
        ----------
        params
            GET HTTP request's params.

        Returns
        -------
        Any
        """
        return self.get_request(f'{self._orthanc_url}/system', params=params, **kwargs)

    def create_archive(self, data: Dict = None, **kwargs) -> Any:
        """Create archive (ZIP) from specified set of DICOM objects

        Create a ZIP from a set of unrelated DICOM resources

        Parameters
        ----------
        data
            Dictionary to send in the body of request.

        Returns
        -------
        Any
        """
        return self.post_request(f'{self._orthanc_url}/tools/create_archive', data=data, **kwargs)

    def create_and_store_dicom(self, data: Dict = None, **kwargs) -> Any:
        """Create and store new DICOM instance

        Create and store a new DICOM instance,
        possibly with an image or a PDF payload

        Parameters
        ----------
        data
            Dictionary to send in the body of request.

        Returns
        -------
        Any
        """
        return self.post_request(f'{self._orthanc_url}/tools/create_dicom', data=data, **kwargs)

    def create_media(self, data: Dict = None, **kwargs) -> Any:
        """Create a ZIP with DICOMDIR from specified DICOM objects

        Create a ZIP-with-DICOMDIR from a set of unrelated DICOM resources

        Parameters
        ----------
        data
            Dictionary to send in the body of request.

        Returns
        -------
        Any
        """
        return self.post_request(f'{self._orthanc_url}/tools/create_media', data=data, **kwargs)

    def create_media_extended_to_type3(self, data: Dict = None, **kwargs) -> Any:
        """Create a ZIP with DICOMDIR from specified DICOM objects (this include type-3 tags)

        Create a ZIP-with-DICOMDIR from a set of unrelated DICOM resources,
        including type-3 tags.

        Parameters
        ----------
        data
            Dictionary to send in the body of request.

        Returns
        -------
        Any
        """
        return self.post_request(f'{self._orthanc_url}/tools/create_media-extended', data=data, **kwargs)

    def get_default_encoding(self, params: Dict = None, **kwargs) -> Any:
        """Get default encoding

        Get the default encoding used by Orthanc.

        Parameters
        ----------
        params
            GET HTTP request's params.

        Returns
        -------
        Any
            Default Encoding.
        """
        return self.get_request(f'{self._orthanc_url}/tools/default_encoding', params=params, **kwargs)

    def put_default_encoding(self, data: Dict = None, **kwargs) -> Any:
        """Change the default encoding

        Temporarily change the default encoding until the next restart.

        Parameters
        ----------
        data
            Dictionary to send in the body of request.

        Returns
        -------
        Any
        """
        return self.put_request(f'{self._orthanc_url}/tools/default_encoding', data=data, **kwargs)

    def get_dicom_conformance(self, params: Dict = None, **kwargs) -> Any:
        """Get DICOM conformance statement of this version of Orthanc

        DICOM conformance statement of this version of Orthanc.

        Parameters
        ----------
        params
            GET HTTP request's params.

        Returns
        -------
        Any
            DICOM conformance statement of this version of Orthanc.
        """
        return self.get_request(f'{self._orthanc_url}/tools/dicom_conformance', params=params, **kwargs)

    def execute_given_script(self, data: Dict = None, **kwargs) -> Any:
        """Execute given script

        Execute the Lua script in the POST body.

        Parameters
        ----------
        data
            Dictionary to send in the body of request.

        Returns
        -------
        Any
        """
        return self.post_request(f'{self._orthanc_url}/tools/execute-script', data=data, **kwargs)

    def c_find(self, data: Dict = None, **kwargs) -> Any:
        """C-Find call

        Runs a C-Find call from the REST API

        Parameters
        ----------
        data
            Dictionary to send in the body of request.

        Returns
        -------
        Any
        """
        return self.post_request(f'{self._orthanc_url}/tools/find', data=data, **kwargs)

    def generate_uid(self, params: Dict = None, **kwargs) -> Any:
        """Generate a DICOM UID

        Generate DICOM UID. The "level" GET argument must be "patient", "study", "series" or "instance"

        Parameters
        ----------
        params
            GET HTTP request's params.

        Returns
        -------
        Any
            DICOM UID.
        """
        return self.get_request(f'{self._orthanc_url}/tools/generate-uid', params=params, **kwargs)

    def invalidate_tags(self, data: Dict = None, **kwargs) -> Any:
        """Invalidate the JSON summary of all DICOM files

        Invalidate the JSON summary of all the DICOM files
        (useful if new private tags are registered).

        Parameters
        ----------
        data
            Dictionary to send in the body of request.

        Returns
        -------
        Any
        """
        return self.post_request(f'{self._orthanc_url}/tools/invalidate-tags', data=data, **kwargs)

    def lookup(self, data: Dict = None, **kwargs) -> Any:
        """Map DICOM UIDs to Orthanc identifiers

        Map DICOM UIDs to Orthanc identifiers

        Parameters
        ----------
        data
            Dictionary to send in the body of request.

        Returns
        -------
        Any
        """
        return self.post_request(f'{self._orthanc_url}/tools/lookup', data=data, **kwargs)

    def get_metrics(self, params: Dict = None, **kwargs) -> Any:
        """Get metrics

        See whether the collection of metrics is enabled.

        Parameters
        ----------
        params
            GET HTTP request's params.

        Returns
        -------
        Any
            Metrics
        """
        return self.get_request(f'{self._orthanc_url}/tools/metrics', params=params, **kwargs)

    def put_metrics(self, data: Dict = None, **kwargs) -> Any:
        """Put method

        Enable/disable this collection of metrics

        Parameters
        ----------
        data
            Dictionary to send in the body of request.

        Returns
        -------
        Any
        """
        return self.put_request(f'{self._orthanc_url}/tools/metrics', data=data, **kwargs)

    def get_metrics_prometheus(self, params: Dict = None, **kwargs) -> Any:
        """Get metrics in the Prometheus text-based exposition format

        Retrieve the metrics in the Prometheus text-based exposition format.

        Parameters
        ----------
        params
            GET HTTP request's params.

        Returns
        -------
        Any
            Metrics in the Prometheus text-based exposition format.
        """
        return self.get_request(f'{self._orthanc_url}/tools/metrics-prometheus', params=params, **kwargs)

    def get_universal_time(self, params: Dict = None, **kwargs) -> Any:
        """Get universal current time

        Returns the current *universal* datetime (UTC) in the ISO 8601 format.

        Parameters
        ----------
        params
            GET HTTP request's params.

        Returns
        -------
        Any
            Universal current time.
        """
        return self.get_request(f'{self._orthanc_url}/tools/now', params=params, **kwargs)

    def get_local_time(self, params: Dict = None, **kwargs) -> Any:
        """Get local current time

        Returns the current *local* datetime in the ISO 8601 format.

        Parameters
        ----------
        params
            GET HTTP request's params.

        Returns
        -------
        Any
            Local current time.
        """
        return self.get_request(f'{self._orthanc_url}/tools/now-local', params=params, **kwargs)

    def reconstruct_main_dicom_tags(self, data: Dict = None, **kwargs) -> Any:
        """Reconstruct main DICOM tags

        Reconstructs the main DICOM tags, the JSON summary and metadata of
         all the instances stored in Orthanc. Slow operation!

        Parameters
        ----------
        data
            Dictionary to send in the body of request.

        Returns
        -------
        Any
        """
        return self.post_request(f'{self._orthanc_url}/tools/reconstruct', data=data, **kwargs)

    def reset_orthanc(self, data: Dict = None, **kwargs) -> Any:
        """Hot restart of Orthanc

        Hot restart of Orthanc, the configuration file will be read again

        Parameters
        ----------
        data
            Dictionary to send in the body of request.

        Returns
        -------
        Any
        """
        return self.post_request(f'{self._orthanc_url}/tools/reset', data=data, **kwargs)

    def shutdown_orthanc(self, data: Dict = None, **kwargs) -> Any:
        """Shutdown Orthanc

        Stop Orthanc.

        Parameters
        ----------
        data
            Dictionary to send in the body of request.

        Returns
        -------
        Any
        """
        return self.post_request(f'{self._orthanc_url}/tools/shutdown', data=data, **kwargs)<|MERGE_RESOLUTION|>--- conflicted
+++ resolved
@@ -40,15 +40,7 @@
         self._credentials = HTTPBasicAuth(username, password)
         self._credentials_are_set = True
 
-    def get_request(
-            self, route: str,
-<<<<<<< HEAD
-            params: Dict = None,
-            **kwargs) -> Union[List, Dict, str, bytes]:
-=======
-            params: Optional[Dict] = None,
-            **kwargs):
->>>>>>> c36fc3f4
+    def get_request(self, route: str, params: Optional[Dict] = None, **kwargs):
         """GET request with specified route
 
         Parameters
@@ -60,7 +52,7 @@
 
         Returns
         -------
-        Union[List, Dict, str, bytes]
+        Union[List, Dict, str, bytes, int]
             Response of the HTTP GET request converted to json format.
         """
         if self._credentials_are_set:
@@ -112,13 +104,8 @@
 
     def post_request(
             self, route: str,
-<<<<<<< HEAD
-            data: Dict = None,
+            data: Optional[Dict] = None,
             **kwargs) -> Union[List, Dict, str, bytes]:
-=======
-            data: Optional[Dict] = None,
-            **kwargs) -> Union[List, Dict, str]:
->>>>>>> c36fc3f4
         """POST to specified route
 
         Parameters
@@ -158,13 +145,8 @@
 
     def put_request(
             self, route: str,
-<<<<<<< HEAD
-            data: Dict = None,
+            data: Optional[Union[Dict, str]] = None,
             **kwargs) -> Union[List, Dict, str, bytes]:
-=======
-            data: Optional[Dict] = None,
-            **kwargs) -> Union[List, Dict, str]:
->>>>>>> c36fc3f4
         """PUT to specified route
 
         Parameters
@@ -2419,31 +2401,49 @@
         bool
             False means unprotected, True means protected.
         """
-        return self.get_request(
+        request_result = self.get_request(
             f'{self._orthanc_url}/patients/{patient_identifier}/protected'
         )
 
-    def set_patient_protected_or_not(
-            self, patient_identifier: str,
-            data: Dict = None,
-            **kwargs) -> Any:
-        """Set patient as protected or not
-
-        Protection against recycling: "0" means unprotected, "1" protected
+        return False if request_result == 0 else True
+
+    def set_patient_to_protected(self, patient_identifier: str, **kwargs) -> Any:
+        """Set patient to protected state
 
         Parameters
         ----------
         patient_identifier
             Patient identifier.
-        data
-            Dictionary to send in the body of request.
-
-        Returns
-        -------
-        Any
-            HTTP status == 200 if no error.
-        """
-        return self.put_request(f'{self._orthanc_url}/patients/{patient_identifier}/protected', data=data, **kwargs)
+
+        Returns
+        -------
+        Any
+            Nothing
+        """
+        return self.put_request(
+            f'{self._orthanc_url}/patients/{patient_identifier}/protected',
+            data='1',
+            **kwargs
+        )
+
+    def set_patient_to_not_protected(self, patient_identifier: str, **kwargs) -> Any:
+        """Set patient to not protected state
+
+        Parameters
+        ----------
+        patient_identifier
+            Patient identifier.
+
+        Returns
+        -------
+        Any
+            Nothing
+        """
+        return self.put_request(
+            f'{self._orthanc_url}/patients/{patient_identifier}/protected',
+            data='0',
+            **kwargs
+        )
 
     def reconstruct_main_dicom_tags_of_patient(
             self, patient_identifier: str,
